--- conflicted
+++ resolved
@@ -130,7 +130,7 @@
    let _ = loc.val_binds <- [] in
    loc.ret_val <- None
 
-<<<<<<< HEAD
+
 let pushLocal (loc:local_env) =
    loc.val_binds <- (Hashtbl.create 10)::loc.val_binds 
 
@@ -138,16 +138,6 @@
    match loc.val_binds with
    | [] -> ()
    | _::t -> loc.val_binds <- t 
-=======
-let getExpValueFromEnv (loc:local_env) (name:string) : value =
-   if Hashtbl.mem loc.val_binds name then
-      Hashtbl.find loc.val_binds name
-   else
-   if Hashtbl.mem loc.mem_binds name then
-      Hashtbl.find loc.mem_binds name
-   else
-      failwith ("Undeclared variable "^name)
->>>>>>> 456c0d8f
 
 let findValMemTable (loc:local_env) (name:string) =
    let rec loop locals =
@@ -168,18 +158,8 @@
    Hashtbl.find table name
       
 let setValMem (loc:local_env) (name:string)  (value:value) : unit =
-<<<<<<< HEAD
    let table = findValMemTable loc name in
    Hashtbl.replace table name value
-=======
-   if Hashtbl.mem loc.val_binds name then
-      Hashtbl.replace loc.val_binds name value
-   else
-   if Hashtbl.mem loc.mem_binds name then
-      Hashtbl.replace loc.mem_binds name value
-   else
-      failwith ("Undeclared variable "^name)
->>>>>>> 456c0d8f
 
 let setReturn (loc:local_env) (value:value) : unit =
    loc.ret_val <- Some(value)
