--- conflicted
+++ resolved
@@ -1,9 +1,3 @@
 #!/bin/bash
-<<<<<<< HEAD
 rm setup.data
-./configure
-make
-=======
-rm vultc.native vultc.d.byte
-ocamlbuild -use-ocamlfind -pkg containers -pkg str -pkg ocamlgraph -pkg ppx_deriving vultc.native vultc.d.byte
->>>>>>> cb1a2b3b
+./configure